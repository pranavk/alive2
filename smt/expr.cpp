--- conflicted
+++ resolved
@@ -2,12 +2,9 @@
 // Distributed under the MIT license that can be found in the LICENSE file.
 
 #include "smt/expr.h"
-<<<<<<< HEAD
 #include "smt/ctx.h"
-=======
 #include "util/compiler.h"
 #include <algorithm>
->>>>>>> aaf8f737
 #include <cassert>
 #include <memory>
 #include <string>
